--- conflicted
+++ resolved
@@ -27,11 +27,8 @@
   // Source: Scheduler
   APP_REJECTED,
   APP_ACCEPTED,
-<<<<<<< HEAD
-=======
 
   // Source: RMAppAttempt
->>>>>>> 6266273c
   ATTEMPT_REGISTERED,
   ATTEMPT_UNREGISTERED,
   ATTEMPT_FINISHED, // Will send the final state
@@ -40,11 +37,6 @@
   NODE_UPDATE,
 
   // Source: RMStateStore
-<<<<<<< HEAD
-  APP_SAVED,
-  APP_REMOVED
-=======
   APP_NEW_SAVED,
   APP_UPDATE_SAVED,
->>>>>>> 6266273c
 }