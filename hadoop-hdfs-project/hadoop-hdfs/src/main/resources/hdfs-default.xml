--- conflicted
+++ resolved
@@ -4312,13 +4312,6 @@
 </property>
 
 <property>
-<<<<<<< HEAD
-  <name>dfs.namenode.block.recovery.timeout.multiplier</name>
-  <value>60</value>
-  <description>
-    Used to determine timeout for block recovery work by
-    multiplying the heartbeat interval.
-=======
   <name>dfs.namenode.snapshotdiff.allow.snap-root-descendant</name>
   <value>true</value>
   <description>
@@ -4326,7 +4319,6 @@
     under a snapshot root directory and the diff calculation will be scoped
     to the given descendant directory. Otherwise, snapshot diff command can
     only be run for a snapshot root directory.
->>>>>>> 3ea44e51
   </description>
 </property>
 
