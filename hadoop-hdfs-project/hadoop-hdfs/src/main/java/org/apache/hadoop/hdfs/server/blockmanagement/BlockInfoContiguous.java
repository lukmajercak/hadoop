/**
 * Licensed to the Apache Software Foundation (ASF) under one
 * or more contributor license agreements.  See the NOTICE file
 * distributed with this work for additional information
 * regarding copyright ownership.  The ASF licenses this file
 * to you under the Apache License, Version 2.0 (the
 * "License"); you may not use this file except in compliance
 * with the License.  You may obtain a copy of the License at
 *
 *     http://www.apache.org/licenses/LICENSE-2.0
 *
 * Unless required by applicable law or agreed to in writing, software
 * distributed under the License is distributed on an "AS IS" BASIS,
 * WITHOUT WARRANTIES OR CONDITIONS OF ANY KIND, either express or implied.
 * See the License for the specific language governing permissions and
 * limitations under the License.
 */
package org.apache.hadoop.hdfs.server.blockmanagement;

import org.apache.hadoop.classification.InterfaceAudience;
import org.apache.hadoop.hdfs.protocol.Block;

/**
 * Subclass of {@link BlockInfo}, used for a block with replication scheme.
 */
@InterfaceAudience.Private
public class BlockInfoContiguous extends BlockInfo {

  public BlockInfoContiguous(short size) {
    super(size);
  }

  public BlockInfoContiguous(Block blk, short size) {
    super(blk, size);
  }

  /**
<<<<<<< HEAD
   * Copy construction. This is used to convert
   * BlockReplicationInfoUnderConstruction
   *
   * @param from BlockReplicationInfo to copy from.
=======
   * Copy construction.
   * @param from BlockInfoContiguous to copy from.
>>>>>>> cbb24953
   */
  protected BlockInfoContiguous(BlockInfoContiguous from) {
    this(from, (short) (from.triplets.length / 3));
    this.setBlockCollection(from.getBlockCollection());
  }

  /**
   * Ensure that there is enough  space to include num more triplets.
   * @return first free triplet index.
   */
  private int ensureCapacity(int num) {
    assert this.triplets != null : "BlockInfo is not initialized";
    int last = numNodes();
    if (triplets.length >= (last+num)*3) {
      return last;
    }
    /* Not enough space left. Create a new array. Should normally
     * happen only when replication is manually increased by the user. */
    Object[] old = triplets;
    triplets = new Object[(last+num)*3];
    System.arraycopy(old, 0, triplets, 0, last * 3);
    return last;
  }

  @Override
  boolean addStorage(DatanodeStorageInfo storage, Block reportedBlock) {
    // find the last null node
    int lastNode = ensureCapacity(1);
    setStorageInfo(lastNode, storage);
    setNext(lastNode, null);
    setPrevious(lastNode, null);
    return true;
  }

  @Override
  boolean removeStorage(DatanodeStorageInfo storage) {
    int dnIndex = findStorageInfo(storage);
    if (dnIndex < 0) { // the node is not found
      return false;
    }
    assert getPrevious(dnIndex) == null && getNext(dnIndex) == null :
        "Block is still in the list and must be removed first.";
    // find the last not null node
    int lastNode = numNodes()-1;
    // replace current node triplet by the lastNode one
    setStorageInfo(dnIndex, getStorageInfo(lastNode));
    setNext(dnIndex, getNext(lastNode));
    setPrevious(dnIndex, getPrevious(lastNode));
    // set the last triplet to null
    setStorageInfo(lastNode, null);
    setNext(lastNode, null);
    setPrevious(lastNode, null);
    return true;
  }

  @Override
  public int numNodes() {
    assert this.triplets != null : "BlockInfo is not initialized";
    assert triplets.length % 3 == 0 : "Malformed BlockInfo";

    for (int idx = getCapacity()-1; idx >= 0; idx--) {
      if (getDatanode(idx) != null) {
        return idx + 1;
      }
    }
    return 0;
  }

  @Override
  void replaceBlock(BlockInfo newBlock) {
    assert newBlock instanceof BlockInfoContiguous;
    for (int i = this.numNodes() - 1; i >= 0; i--) {
      final DatanodeStorageInfo storage = this.getStorageInfo(i);
      final boolean removed = storage.removeBlock(this);
      assert removed : "currentBlock not found.";

      final DatanodeStorageInfo.AddBlockResult result = storage.addBlock(
          newBlock, newBlock);
      assert result == DatanodeStorageInfo.AddBlockResult.ADDED :
          "newBlock already exists.";
    }
  }

  @Override
  public final boolean isStriped() {
    return false;
  }

  @Override
  final boolean hasNoStorage() {
    return getStorageInfo(0) == null;
  }
}<|MERGE_RESOLUTION|>--- conflicted
+++ resolved
@@ -32,22 +32,6 @@
 
   public BlockInfoContiguous(Block blk, short size) {
     super(blk, size);
-  }
-
-  /**
-<<<<<<< HEAD
-   * Copy construction. This is used to convert
-   * BlockReplicationInfoUnderConstruction
-   *
-   * @param from BlockReplicationInfo to copy from.
-=======
-   * Copy construction.
-   * @param from BlockInfoContiguous to copy from.
->>>>>>> cbb24953
-   */
-  protected BlockInfoContiguous(BlockInfoContiguous from) {
-    this(from, (short) (from.triplets.length / 3));
-    this.setBlockCollection(from.getBlockCollection());
   }
 
   /**
