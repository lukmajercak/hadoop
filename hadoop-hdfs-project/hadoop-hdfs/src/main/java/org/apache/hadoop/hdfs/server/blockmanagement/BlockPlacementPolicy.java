--- conflicted
+++ resolved
@@ -28,10 +28,7 @@
 import org.apache.hadoop.classification.InterfaceAudience;
 import org.apache.hadoop.conf.Configuration;
 import org.apache.hadoop.hdfs.DFSConfigKeys;
-<<<<<<< HEAD
-=======
 import org.apache.hadoop.hdfs.StorageType;
->>>>>>> fbf12270
 import org.apache.hadoop.hdfs.protocol.Block;
 import org.apache.hadoop.hdfs.protocol.DatanodeInfo;
 import org.apache.hadoop.hdfs.protocol.LocatedBlock;
@@ -74,18 +71,11 @@
   public abstract DatanodeStorageInfo[] chooseTarget(String srcPath,
                                              int numOfReplicas,
                                              Node writer,
-<<<<<<< HEAD
-                                             List<DatanodeDescriptor> chosenNodes,
-                                             boolean returnChosenNodes,
-                                             Set<Node> excludedNodes,
-                                             long blocksize);
-=======
                                              List<DatanodeStorageInfo> chosen,
                                              boolean returnChosenNodes,
                                              Set<Node> excludedNodes,
                                              long blocksize,
                                              StorageType storageType);
->>>>>>> fbf12270
   
   /**
    * Same as {@link #chooseTarget(String, int, Node, List, boolean, 
@@ -94,18 +84,6 @@
    *          is only a hint and due to cluster state, namenode may not be 
    *          able to place the blocks on these datanodes.
    */
-<<<<<<< HEAD
-  DatanodeDescriptor[] chooseTarget(String src,
-      int numOfReplicas, Node writer,
-      Set<Node> excludedNodes,
-      long blocksize, List<DatanodeDescriptor> favoredNodes) {
-    // This class does not provide the functionality of placing
-    // a block in favored datanodes. The implementations of this class
-    // are expected to provide this functionality
-    return chooseTarget(src, numOfReplicas, writer, 
-        new ArrayList<DatanodeDescriptor>(numOfReplicas), false, excludedNodes, 
-        blocksize);
-=======
   DatanodeStorageInfo[] chooseTarget(String src,
       int numOfReplicas, Node writer,
       Set<Node> excludedNodes,
@@ -119,7 +97,6 @@
     return chooseTarget(src, numOfReplicas, writer, 
         new ArrayList<DatanodeStorageInfo>(numOfReplicas), false,
         excludedNodes, blocksize, storageType);
->>>>>>> fbf12270
   }
 
   /**
