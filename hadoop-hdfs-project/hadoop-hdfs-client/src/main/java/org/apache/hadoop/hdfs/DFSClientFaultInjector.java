/**
 * Licensed to the Apache Software Foundation (ASF) under one
 * or more contributor license agreements.  See the NOTICE file
 * distributed with this work for additional information
 * regarding copyright ownership.  The ASF licenses this file
 * to you under the Apache License, Version 2.0 (the
 * "License"); you may not use this file except in compliance
 * with the License.  You may obtain a copy of the License at
 *
 *     http://www.apache.org/licenses/LICENSE-2.0
 *
 * Unless required by applicable law or agreed to in writing, software
 * distributed under the License is distributed on an "AS IS" BASIS,
 * WITHOUT WARRANTIES OR CONDITIONS OF ANY KIND, either express or implied.
 * See the License for the specific language governing permissions and
 * limitations under the License.
 */
package org.apache.hadoop.hdfs;

import java.io.IOException;
import java.util.concurrent.atomic.AtomicLong;

import com.google.common.annotations.VisibleForTesting;

import org.apache.hadoop.classification.InterfaceAudience;

/**
 * Used for injecting faults in DFSClient and DFSOutputStream tests.
 * Calls into this are a no-op in production code.
 */
@VisibleForTesting
@InterfaceAudience.Private
public class DFSClientFaultInjector {
  private static DFSClientFaultInjector instance = new DFSClientFaultInjector();
  public static AtomicLong exceptionNum = new AtomicLong(0);

  public static DFSClientFaultInjector get() {
    return instance;
  }
  public static void set(DFSClientFaultInjector instance) {
    DFSClientFaultInjector.instance = instance;
  }

  public boolean corruptPacket() {
    return false;
  }

  public boolean uncorruptPacket() {
    return false;
  }

  public boolean failPacket(boolean isLastPacket) {
    return false;
  }

  public void startFetchFromDatanode() {}

  public void fetchFromDatanodeException() {}

  public void readFromDatanodeDelay() {}

  public boolean skipRollingRestartWait() {
    return false;
  }

  public void sleepBeforeHedgedGet() {}

<<<<<<< HEAD
  public void pipelineAckFromDatanodeDelay() throws IOException {}
=======
  public void delayWhenRenewLeaseTimeout() {}
>>>>>>> 0e270b5e
}<|MERGE_RESOLUTION|>--- conflicted
+++ resolved
@@ -64,10 +64,8 @@
   }
 
   public void sleepBeforeHedgedGet() {}
+  
+  public void pipelineAckFromDatanodeDelay() throws IOException {}
 
-<<<<<<< HEAD
-  public void pipelineAckFromDatanodeDelay() throws IOException {}
-=======
   public void delayWhenRenewLeaseTimeout() {}
->>>>>>> 0e270b5e
 }